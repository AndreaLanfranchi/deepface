import math
from typing import Any, List, Tuple
import numpy as np
from deepface.modules import detection
from deepface.models.Detector import Detector, DetectedFace, FacialAreaRegion
from deepface.detectors import (
    FastMtCnn,
    MediaPipe,
    MtCnn,
    OpenCv,
    Dlib,
    RetinaFace,
    Ssd,
    Yolo,
    YuNet,
)
from deepface.commons.logger import Logger

logger = Logger(module="deepface/detectors/DetectorWrapper.py")


def build_model(detector_backend: str) -> Any:
    """
    Build a face detector model
    Args:
        detector_backend (str): backend detector name
    Returns:
        built detector (Any)
    """

    global built_face_detector_objs   # singleton design pattern
    if not "built_face_detector_objs" in globals():
        built_face_detector_objs = {}

    global avaliable_face_detector_objs
    if not "avaliable_face_detector_objs" in globals():
        avaliable_face_detector_objs = {
            "opencv": OpenCv.OpenCvClient,
            "mtcnn": MtCnn.MtCnnClient,
            "ssd": Ssd.SsdClient,
            "dlib": Dlib.DlibClient,
            "retinaface": RetinaFace.RetinaFaceClient,
            "mediapipe": MediaPipe.MediaPipeClient,
            "yolov8": Yolo.YoloClient,
            "yunet": YuNet.YuNetClient,
            "fastmtcnn": FastMtCnn.FastMtCnnClient,
        }

    if detector_backend not in avaliable_face_detector_objs.keys():
        raise KeyError(f"Invalid detector_backend passed - {detector_backend}")

    if detector_backend not in built_face_detector_objs.keys():
        detector_obj = avaliable_face_detector_objs[detector_backend]()
        built_face_detector_objs[detector_backend] = detector_obj

    return built_face_detector_objs[detector_backend]


def detect_faces(
    img: np.ndarray,
    detector_backend: str,
    align: bool = True,
    expand_percentage: int = 0
) -> List[DetectedFace]:
    """
    Detect face(s) from a given image
    Args:
        detector_backend (str): detector name

        img (np.ndarray): pre-loaded image

        align (bool): enable or disable alignment after detection

        expand_percentage (int): expand detected facial area with a percentage (default is 0).

    Returns:
        results (List[DetectedFace]): A list of DetectedFace objects
            where each object contains:

        - img (np.ndarray): The detected face as a NumPy array.

        - facial_area (FacialAreaRegion): The facial area region represented as x, y, w, h

        - confidence (float): The confidence score associated with the detected face.
    """
    face_detector: Detector = build_model(detector_backend)

    # validate expand percentage score
    if expand_percentage < 0:
        logger.warn(
            f"Expand percentage cannot be negative but you set it to {expand_percentage}."
            "Overwritten it to 0."
        )
        expand_percentage = 0

    # find facial areas of given image
    facial_areas = face_detector.detect_faces(img=img)

    results = []
    for facial_area in facial_areas:
        x = facial_area.x
        y = facial_area.y
        w = facial_area.w
        h = facial_area.h
        left_eye = facial_area.left_eye
        right_eye = facial_area.right_eye
        confidence = facial_area.confidence

        if expand_percentage > 0:
<<<<<<< HEAD
            # Uncomment this if you want to :
            # Expand the facial area to be extracted and recompute the height and width
            # keeping the same aspect ratio and ensuring that the expanded area stays
            # within img.shape limits

            # current_area = w * h
            # expanded_area = current_area + int((current_area * expand_percentage) / 100)
            # scale_factor = math.sqrt(expanded_area / current_area)
            # expanded_w = int(w * scale_factor)
            # expanded_h = int(h * scale_factor)

            # Or uncomment this if you want to :
            # Expand the facial region height and width by the provided percentage
            # ensuring that the expanded region stays within img.shape limits
            expanded_w = int(w * expand_percentage / 100)
            expanded_h = int(h * expand_percentage / 100)

            x = max(0, x - int((expanded_w - w) / 2))
            y = max(0, y - int((expanded_h - h) / 2))
            w = min(img.shape[1] - x, expanded_w)
            h = min(img.shape[0] - y, expanded_h)
      

        # extract detected face unaligned
        detected_face = img[y : y + h, x : x + w]
=======
            # Expand the facial region height and width by the provided percentage
            # ensuring that the expanded region stays within img.shape limits
            expanded_w = w + int(w * expand_percentage / 100)
            expanded_h = h + int(h * expand_percentage / 100)

            x = max(0, x - int((expanded_w - w) / 2))
            y = max(0, y - int((expanded_h - h) / 2))
            w = min(img.shape[1] - x, expanded_w)
            h = min(img.shape[0] - y, expanded_h)

        # extract detected face unaligned
        detected_face = img[int(y) : int(y + h), int(x) : int(x + w)]
>>>>>>> 02f936fb

        # align original image, then find projection of detected face area after alignment
        if align is True:  # and left_eye is not None and right_eye is not None:
            aligned_img, angle = detection.align_face(
                img=img, left_eye=left_eye, right_eye=right_eye
            )
            rotated_x1, rotated_y1, rotated_x2, rotated_y2 = rotate_facial_area(
<<<<<<< HEAD
                facial_area=(x, y, x + w, y + h), 
                angle=angle, 
                size=(img.shape[0], img.shape[1])
            )
            detected_face = aligned_img[int(rotated_y1) : int(rotated_y2), int(rotated_x1) : int(rotated_x2)]
=======
                facial_area=(x, y, x + w, y + h),
                angle=angle,
                size=(img.shape[0], img.shape[1])
            )
            detected_face = aligned_img[
                int(rotated_y1) : int(rotated_y2),
                int(rotated_x1) : int(rotated_x2)]
>>>>>>> 02f936fb

        result = DetectedFace(
            img=detected_face,
            facial_area=FacialAreaRegion(
                x=x, y=y, h=h, w=w, confidence=confidence, left_eye=left_eye, right_eye=right_eye
            ),
            confidence=confidence,
        )
        results.append(result)
    return results


def rotate_facial_area(
<<<<<<< HEAD
    facial_area: Tuple[int, int, int, int], 
    angle: float,               # in degrees. The sign determines the direction of rotation
    size: Tuple[int, int]       # (width, height)
=======
    facial_area: Tuple[int, int, int, int],
    angle: float,
    size: Tuple[int, int]
>>>>>>> 02f936fb
) -> Tuple[int, int, int, int]:
    """
    Rotate the facial area around its center.
    Inspried from the work of @UmutDeniz26 - github.com/serengil/retinaface/pull/80

    Args:
        facial_area (tuple of int): Representing the (x1, y1, x2, y2) of the facial area.
            x2 is equal to x1 + w1, and y2 is equal to y1 + h1
        angle (float): Angle of rotation in degrees. Its sign determines the direction of rotation.
                       Note that angles > 360 degrees are normalized to the range [0, 360).
        size (tuple of int): Tuple representing the size of the image (width, height).

    Returns:
        rotated_coordinates (tuple of int): Representing the new coordinates
            (x1, y1, x2, y2) or (x1, y1, x1+w1, y1+h1) of the rotated facial area.
    """

    # Normalize the witdh of the angle so we don't have to
<<<<<<< HEAD
    # worry about rotations greater than 360 degrees
    angle = angle % 360
    if angle == 0:
        return facial_area # No rotation needed
    direction = 1 if angle > 0 else -1
=======
    # worry about rotations greater than 360 degrees.
    # We workaround the quirky behavior of the modulo operator
    # for negative angle values.
    direction = 1 if angle >= 0 else -1
    angle = abs(angle) % 360
    if angle == 0:
        return facial_area
>>>>>>> 02f936fb

    # Angle in radians
    angle = angle * np.pi / 180

    # Translate the facial area to the center of the image
    x = (facial_area[0] + facial_area[2]) / 2 - size[1] / 2
    y = (facial_area[1] + facial_area[3]) / 2 - size[0] / 2

    # Rotate the facial area
    x_new = x * np.cos(angle) + y * direction * np.sin(angle)
    y_new = -x * direction * np.sin(angle) + y * np.cos(angle)

    # Translate the facial area back to the original position
    x_new = x_new + size[1] / 2
    y_new = y_new + size[0] / 2

    # Calculate the new facial area
    x1 = x_new - (facial_area[2] - facial_area[0]) / 2
    y1 = y_new - (facial_area[3] - facial_area[1]) / 2
    x2 = x_new + (facial_area[2] - facial_area[0]) / 2
    y2 = y_new + (facial_area[3] - facial_area[1]) / 2

    return (int(x1), int(y1), int(x2), int(y2))<|MERGE_RESOLUTION|>--- conflicted
+++ resolved
@@ -107,33 +107,6 @@
         confidence = facial_area.confidence
 
         if expand_percentage > 0:
-<<<<<<< HEAD
-            # Uncomment this if you want to :
-            # Expand the facial area to be extracted and recompute the height and width
-            # keeping the same aspect ratio and ensuring that the expanded area stays
-            # within img.shape limits
-
-            # current_area = w * h
-            # expanded_area = current_area + int((current_area * expand_percentage) / 100)
-            # scale_factor = math.sqrt(expanded_area / current_area)
-            # expanded_w = int(w * scale_factor)
-            # expanded_h = int(h * scale_factor)
-
-            # Or uncomment this if you want to :
-            # Expand the facial region height and width by the provided percentage
-            # ensuring that the expanded region stays within img.shape limits
-            expanded_w = int(w * expand_percentage / 100)
-            expanded_h = int(h * expand_percentage / 100)
-
-            x = max(0, x - int((expanded_w - w) / 2))
-            y = max(0, y - int((expanded_h - h) / 2))
-            w = min(img.shape[1] - x, expanded_w)
-            h = min(img.shape[0] - y, expanded_h)
-      
-
-        # extract detected face unaligned
-        detected_face = img[y : y + h, x : x + w]
-=======
             # Expand the facial region height and width by the provided percentage
             # ensuring that the expanded region stays within img.shape limits
             expanded_w = w + int(w * expand_percentage / 100)
@@ -146,7 +119,6 @@
 
         # extract detected face unaligned
         detected_face = img[int(y) : int(y + h), int(x) : int(x + w)]
->>>>>>> 02f936fb
 
         # align original image, then find projection of detected face area after alignment
         if align is True:  # and left_eye is not None and right_eye is not None:
@@ -154,13 +126,6 @@
                 img=img, left_eye=left_eye, right_eye=right_eye
             )
             rotated_x1, rotated_y1, rotated_x2, rotated_y2 = rotate_facial_area(
-<<<<<<< HEAD
-                facial_area=(x, y, x + w, y + h), 
-                angle=angle, 
-                size=(img.shape[0], img.shape[1])
-            )
-            detected_face = aligned_img[int(rotated_y1) : int(rotated_y2), int(rotated_x1) : int(rotated_x2)]
-=======
                 facial_area=(x, y, x + w, y + h),
                 angle=angle,
                 size=(img.shape[0], img.shape[1])
@@ -168,7 +133,6 @@
             detected_face = aligned_img[
                 int(rotated_y1) : int(rotated_y2),
                 int(rotated_x1) : int(rotated_x2)]
->>>>>>> 02f936fb
 
         result = DetectedFace(
             img=detected_face,
@@ -182,15 +146,9 @@
 
 
 def rotate_facial_area(
-<<<<<<< HEAD
-    facial_area: Tuple[int, int, int, int], 
-    angle: float,               # in degrees. The sign determines the direction of rotation
-    size: Tuple[int, int]       # (width, height)
-=======
     facial_area: Tuple[int, int, int, int],
     angle: float,
     size: Tuple[int, int]
->>>>>>> 02f936fb
 ) -> Tuple[int, int, int, int]:
     """
     Rotate the facial area around its center.
@@ -209,13 +167,6 @@
     """
 
     # Normalize the witdh of the angle so we don't have to
-<<<<<<< HEAD
-    # worry about rotations greater than 360 degrees
-    angle = angle % 360
-    if angle == 0:
-        return facial_area # No rotation needed
-    direction = 1 if angle > 0 else -1
-=======
     # worry about rotations greater than 360 degrees.
     # We workaround the quirky behavior of the modulo operator
     # for negative angle values.
@@ -223,7 +174,6 @@
     angle = abs(angle) % 360
     if angle == 0:
         return facial_area
->>>>>>> 02f936fb
 
     # Angle in radians
     angle = angle * np.pi / 180
