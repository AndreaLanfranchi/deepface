--- conflicted
+++ resolved
@@ -40,12 +40,7 @@
         face, region, confidence = obj[0] #discard multiple faces
     else: #len(obj) == 0
         face = None
-<<<<<<< HEAD
         region = [0, 0, img.shape[1], img.shape[0]]
-=======
-        region = [0, 0, img.shape[0], img.shape[1]]
-        confidence = None
->>>>>>> 11d3061c
 
     return face, region, confidence
 
